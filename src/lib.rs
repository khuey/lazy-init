--- conflicted
+++ resolved
@@ -121,14 +121,9 @@
 
 // As `T` is only ever accessed when locked, it's enough if it's `Send` for `Self` to be `Sync`.
 unsafe impl<T, U> Sync for LazyTransform<T, U>
-<<<<<<< HEAD
-    where T: Sync + Send,
-          U: Send + Sync
-=======
 where
     T: Send,
-    U: Sync,
->>>>>>> 2bf6f23a
+    U: Send + Sync,
 {
 }
 
